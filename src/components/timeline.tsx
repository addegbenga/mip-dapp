"use client";

import { useState, useMemo, useEffect, useCallback, useRef } from "react";
import { Button } from "@/src/components/ui/button";
import { Badge } from "@/src/components/ui/badge";
import { Card, CardContent } from "@/src/components/ui/card";
import {
  Collapsible,
  CollapsibleContent,
  CollapsibleTrigger,
} from "@/src/components/ui/collapsible";
import {
  TimelineFilterPopover,
  type FilterState,
} from "@/src/components/timeline-filter-popover";
import {
  Share,
  MoreHorizontal,
  Shield,
  ExternalLink,
  Sparkles,
  X,
  ChevronDown,
  CheckCircle,
  XCircle,
  Globe,
  Eye,
  Copy,
  Send,
  Loader2,
  UserPlus,
  Calendar,
  Hash,
  Network,
  Award,
  Flag,
} from "lucide-react";
import { useTimeline } from "@/src/hooks/use-timeline";
import { toast } from "@/src/hooks/use-toast";
import { shortenAddress } from "@/src/lib/utils";
import Image from "next/image";
import Link from "next/link";
import {
  DropdownMenu,
  DropdownMenuContent,
  DropdownMenuItem,
  DropdownMenuSeparator,
  DropdownMenuTrigger,
} from "@/src/components/ui/dropdown-menu";
import { ReportContentDialog } from "@/src/components/report-content-dialog";

import { ReportAssetDialog } from "@/src/components/report-asset-dialog"

const getLicenseColor = (licenseType: string) => {
  switch (licenseType) {
    case "all-rights":
      return "bg-purple-500 text-white";
    case "creative-commons":
      return "bg-green-500 text-white";
    case "open-source":
      return "bg-green-500 text-white";
    case "custom":
      return "bg-purple-500 text-white";
    default:
      return "bg-blue-500 text-white";
  }
};

const defaultFilters: FilterState = {
  search: "",
  assetTypes: [],
  licenses: [],
  verifiedOnly: false,
  dateRange: "all",
  sortBy: "recent",
  tags: [],
  priceRange: [0, 100],
};

const ASSETS_PER_PAGE = 20;

export function Timeline() {
  const [filters, setFilters] = useState<FilterState>(defaultFilters);
  const [expandedAssets, setExpandedAssets] = useState<Set<string>>(new Set());

  // Add state to track which asset is being reported
  const [reportAsset, setReportAsset] = useState<any | null>(null);

  const {
    assets,
    isLoading,
    isLoadingMore,
    error,
    hasMore,
    totalAssets,
    updateFilters,
    clearFilters: clearTimelineFilters,
    activeFilters,
  } = useTimeline({
    initialLimit: ASSETS_PER_PAGE,
    autoLoad: true,
  });

  // Filter optimization
  const prevBackendFiltersRef = useRef<{ sortBy?: string }>({});
  const updateFiltersRef = useRef(updateFilters);
  updateFiltersRef.current = updateFilters;

  useEffect(() => {
    const currentBackendFilters = {
      sortBy: (filters.sortBy === "recent"
        ? "mintedAtBlock"
        : filters.sortBy === "popular"
        ? "mintedAtBlock"
        : filters.sortBy === "trending"
        ? "mintedAtBlock"
        : filters.sortBy === "alphabetical"
        ? "id"
        : "mintedAtBlock") as "mintedAtBlock" | "id",
    };

    // Check if backend filters changed (only sort now, search is frontend)
    const sortChanged =
      prevBackendFiltersRef.current.sortBy !== currentBackendFilters.sortBy;

    // Always update the filters in the timeline service
    const timelineFilters = {
      search: filters.search || undefined, // Now handled on frontend
      sortBy: currentBackendFilters.sortBy,
      sortOrder: "desc" as const,
      assetTypes:
        filters.assetTypes.length > 0 ? filters.assetTypes : undefined,
      licenses: filters.licenses.length > 0 ? filters.licenses : undefined,
      verifiedOnly: filters.verifiedOnly || undefined,
      tags: filters.tags.length > 0 ? filters.tags : undefined,
      dateRange: filters.dateRange !== "all" ? filters.dateRange : undefined,
    };

    if (sortChanged) {
      prevBackendFiltersRef.current = currentBackendFilters;
      updateFiltersRef.current(timelineFilters);
    } else {
      updateFiltersRef.current(timelineFilters);
    }
  }, [filters]);

  const activeFilterCount = useMemo(() => {
    let count = 0;
    if (filters.search) count++;
    if (filters.assetTypes.length > 0) count += filters.assetTypes.length;
    if (filters.licenses.length > 0) count += filters.licenses.length;
    if (filters.verifiedOnly) count++;
    if (filters.dateRange !== "all") count++;
    if (filters.sortBy !== "recent") count++;
    if (filters.tags.length > 0) count += filters.tags.length;
    return count;
  }, [filters]);

  // Infinite scroll trigger element
  const scrollTriggerRef = useRef<HTMLDivElement>(null);

  useEffect(() => {
    const element = scrollTriggerRef.current;
    if (!element) return;

    element.setAttribute("data-timeline-scroll-trigger", "true");
  }, []);

  const clearFilters = () => {
    setFilters(defaultFilters);
    clearTimelineFilters();
  };

  const removeFilter = (type: string, value?: string) => {
    switch (type) {
      case "search":
        setFilters((prev) => ({ ...prev, search: "" }));
        break;
      case "assetType":
        setFilters((prev) => ({
          ...prev,
          assetTypes: prev.assetTypes.filter((t) => t !== value),
        }));
        break;
      case "license":
        setFilters((prev) => ({
          ...prev,
          licenses: prev.licenses.filter((l) => l !== value),
        }));
        break;
      case "verified":
        setFilters((prev) => ({ ...prev, verifiedOnly: false }));
        break;
      case "tag":
        setFilters((prev) => ({
          ...prev,
          tags: prev.tags.filter((t) => t !== value),
        }));
        break;
    }
  };

  const toggleExpanded = (assetId: string) => {
    setExpandedAssets((prev) => {
      const newSet = new Set(prev);
      if (newSet.has(assetId)) {
        newSet.delete(assetId);
      } else {
        newSet.add(assetId);
      }
      return newSet;
    });
  };

  const handleShare = async (asset: any) => {
    try {
      const url = `${window.location.origin}/asset/${asset.slug}`;
      await navigator.clipboard.writeText(url);
      toast({
        title: "Link copied!",
        description: "You can share it anywhere.",
      });
    } catch (error) {
      toast({
        title: "Copy failed",
        description: `Please copy this link manually: ${window.location.origin}/asset/${asset.slug}`,
        variant: "destructive",
      });
    }
  };

  return (
    <div className="space-y-6">
      
      
      {/* Filter Controls */}
      <div className="flex items-center justify-between mb-6">
        <div className="flex items-center space-x-3">
          <TimelineFilterPopover
            filters={filters}
            onFiltersChange={setFilters}
            activeFilterCount={activeFilterCount}
            onClearFilters={clearFilters}
          />
          {activeFilterCount > 0 && (
            <div className="flex flex-wrap gap-2">
              {filters.search && (
                <Badge variant="secondary" className="text-xs">
                  Search: {filters.search}
                  <X
                    className="w-3 h-3 ml-1 cursor-pointer"
                    onClick={() => removeFilter("search")}
                  />
                </Badge>
              )}
              {filters.assetTypes.map((type) => (
                <Badge key={type} variant="secondary" className="text-xs">
                  {type}
                  <X
                    className="w-3 h-3 ml-1 cursor-pointer"
                    onClick={() => removeFilter("assetType", type)}
                  />
                </Badge>
              ))}
              {filters.licenses.map((license) => (
                <Badge key={license} variant="secondary" className="text-xs">
                  {license}
                  <X
                    className="w-3 h-3 ml-1 cursor-pointer"
                    onClick={() => removeFilter("license", license)}
                  />
                </Badge>
              ))}
              {filters.verifiedOnly && (
                <Badge variant="secondary" className="text-xs">
                  Verified Only
                  <X
                    className="w-3 h-3 ml-1 cursor-pointer"
                    onClick={() => removeFilter("verified")}
                  />
                </Badge>
              )}
              {filters.tags.map((tag) => (
                <Badge key={tag} variant="secondary" className="text-xs">
                  #{tag}
                  <X
                    className="w-3 h-3 ml-1 cursor-pointer"
                    onClick={() => removeFilter("tag", tag)}
                  />
                </Badge>
              ))}
            </div>
          )}
        </div>
        {activeFilterCount > 0 && (
          <Button variant="ghost" size="sm" onClick={clearFilters}>
            Clear all
          </Button>
        )}
      </div>

      {/* Error State */}
      {error && (
        <div className="text-center py-16">
          <div className="w-16 h-16 bg-red-100 dark:bg-red-900 rounded-2xl flex items-center justify-center mx-auto mb-4">
            <XCircle className="w-8 h-8 text-red-500" />
          </div>
          <h3 className="text-lg font-semibold text-foreground mb-2">
            Failed to load timeline
          </h3>
          <p className="text-muted-foreground mb-6">{error}</p>
          <Button onClick={() => window.location.reload()} variant="outline">
            <Sparkles className="w-4 h-4 mr-2" />
            Try Again
          </Button>
        </div>
      )}

      {/* Initial loading skeletons */}
      {isLoading && assets.length === 0 && (
        <div className="max-w-2xl mx-auto space-y-6">
          {[...Array(5)].map((_, i) => (
            <Card
              key={`initial-skeleton-${i}`}
              className="overflow-hidden border-border/50 bg-card"
            >
              <div className="animate-pulse">
                <div className="h-64 bg-muted"></div>
                <CardContent className="p-4">
                  <div className="flex items-center space-x-3 mb-4">
                    <div className="w-8 h-8 bg-muted rounded-full"></div>
                    <div className="flex-1">
                      <div className="h-4 bg-muted rounded w-32 mb-2"></div>
                      <div className="h-3 bg-muted rounded w-20"></div>
                    </div>
                  </div>
                  <div className="h-6 bg-muted rounded w-3/4 mb-3"></div>
                  <div className="h-4 bg-muted rounded w-full mb-2"></div>
                  <div className="h-4 bg-muted rounded w-2/3 mb-4"></div>
                  <div className="flex gap-2">
                    <div className="h-6 bg-muted rounded w-16"></div>
                    <div className="h-6 bg-muted rounded w-20"></div>
                    <div className="h-6 bg-muted rounded w-14"></div>
                  </div>
                </CardContent>
              </div>
            </Card>
          ))}
        </div>
      )}

      {/* Empty state */}
      {!error && !isLoading && assets.length === 0 && (
        <div className="text-center py-16">
          <div className="w-16 h-16 bg-muted rounded-2xl flex items-center justify-center mx-auto mb-4">
            <ExternalLink className="w-8 h-8 text-muted-foreground" />
          </div>
          <h3 className="text-lg font-semibold text-foreground mb-2">
            No assets found
          </h3>
          <p className="text-muted-foreground mb-6">
            {activeFilterCount > 0
              ? "Try adjusting your filters to discover more IP assets"
              : "Be the first to tokenize your IP assets on the Mediolano Protocol"}
          </p>
          <div className="flex flex-col sm:flex-row gap-3 justify-center">
            {activeFilterCount > 0 ? (
              <Button onClick={clearFilters} variant="outline">
                <Sparkles className="w-4 h-4 mr-2" />
                Clear Filters
              </Button>
            ) : (
              <Button asChild>
                <Link href="/create">
                  <Sparkles className="w-4 h-4 mr-2" />
                  Create Your First IP Asset
                </Link>
              </Button>
            )}
          </div>
        </div>
      )}

      {/* Timeline Feed */}
      {!error && assets.length > 0 && (
        <div className="max-w-2xl mx-auto space-y-6">
          {assets.map((asset, index: number) => (
            <Card
              key={asset.id}
              className="overflow-hidden border-border/50 bg-card hover:shadow-lg transition-all duration-300 group"
            >
              <Collapsible
                open={expandedAssets.has(asset.id)}
                onOpenChange={() => toggleExpanded(asset.id)}
              >
                {/* Asset Media - Top */}
                <Link href={`/asset/${asset.slug}`}>
                  <div className="relative">
                    <Image
                      src={asset.mediaUrl || "/placeholder.svg"}
                      alt={asset.title}
                      width={600}
                      height={400}
                      className="w-full h-64 object-cover cursor-pointer"
                    />
                    <div className="absolute top-3 right-3">
                      <Badge
                        className={`${getLicenseColor(
                          asset.licenseType
                        )} text-xs`}
                      >
                        {asset.licenseType.replace("-", " ").toUpperCase()}
                      </Badge>
                    </div>
                  </div>
                </Link>

                {/* Main Content */}
                <CardContent className="p-4">
                  {/* Title & Description */}
                  <div className="space-y-3 mb-4">
                    <Link href={`/asset/${asset.slug}`}>
                      <h2 className="text-lg font-semibold text-foreground group-hover:text-primary transition-colors cursor-pointer">
                        {asset.title}
                      </h2>
                    </Link>
                    <p className="text-sm text-muted-foreground line-clamp-2">
                      {asset.description}
                    </p>
                  </div>

                  {/* Type & Author */}
                  <div className="flex items-center justify-between mb-4">
                    <div className="flex items-center space-x-3">
                      <Link href={`/creator/${asset.creator.username}`}>
                        <Image
                          src={asset.creator.avatar || "/placeholder.svg"}
                          alt={asset.creator.name}
                          width={32}
                          height={32}
                          className="min-w-8 min-h-8 w-8 h-8 rounded-full object-cover ring-2 ring-border/50"
                        />
                      </Link>
                      <div>
                        <div className="flex items-center space-x-2">
                          {
                            typeof asset.creator.name === "string" && asset.creator.name.startsWith("0x") && asset.creator.name.length > 16
                              ? shortenAddress(asset.creator.name, 6)
                              : asset.creator.name
                          }
                          {/* <Link
                            href={`/creator/${asset.creator.username}`}
                            className="font-medium text-sm text-foreground hover:text-primary transition-colors"
                          >
                            {asset.creator.name}
                          </Link> */}
                          {asset.creator.verified && (
                            <Shield className="ml-1 w-3 h-3 text-blue-500" />
                          )}
                        </div>
                        <div className="flex items-center space-x-2">
                          <span className="text-xs text-muted-foreground">
                            {asset.timestamp}
                          </span>
                          <Badge
                            variant="outline"
                            className="text-xs capitalize"
                          >
                            {asset.type}
                          </Badge>
                        </div>
                      </div>
                    </div>

                    <DropdownMenu>
                      <DropdownMenuTrigger asChild>
                        <Button
                          variant="ghost"
                          size="sm"
                          className="w-8 h-8 p-0"
                        >
                          <MoreHorizontal className="w-4 h-4" />
                        </Button>
                      </DropdownMenuTrigger>
                      <DropdownMenuContent align="end">

                        <DropdownMenuItem onClick={() => handleShare(asset)}>
                          <Copy className="w-4 h-4 mr-2" />
                          Copy Link
                        </DropdownMenuItem>
                       
                        <DropdownMenuSeparator />

                        <DropdownMenuItem
                          onClick={() => setReportAsset(asset)}
                          className="text-red-600 focus:text-red-600"
                        >
                          Report Asset
                        </DropdownMenuItem>
<<<<<<< HEAD
                        <DropdownMenuSeparator />
                        <ReportContentDialog
                          contentType="asset"
                          contentId={asset.id}
                          contentTitle={asset.title}
                          contentOwner={asset.author}
                          contentImage={asset.mediaUrl}
                        >
                          <DropdownMenuItem
                            className="text-destructive focus:text-destructive"
                            onSelect={(e) => e.preventDefault()}
                          >
                            <Flag className="w-4 h-4 mr-2" />
                            Report Content
                          </DropdownMenuItem>
                        </ReportContentDialog>
=======

>>>>>>> 88bda33a
                      </DropdownMenuContent>
                    </DropdownMenu>
                  </div>

                  {/* Actions */}
                  <div className="flex items-center justify-between">
                    <div className="flex items-center space-x-3">
                      <Button
                        variant="ghost"
                        size="sm"
                        onClick={() => handleShare(asset)}
                        className="text-muted-foreground hover:text-foreground"
                      >
                        <Share className="w-4 h-4 mr-1" />
                        Share
                      </Button>

                      {/*asset.externalUrl && (
                        <Button
                          variant="ghost"
                          size="sm"
                          asChild
                          className="text-muted-foreground hover:text-foreground"
                        >
                          <a
                            href={asset.externalUrl}
                            target="_blank"
                            rel="noopener noreferrer"
                          >
                            <Globe className="w-4 h-4 mr-1" />
                            External link
                          </a>
                        </Button>
                      )*/}


                    </div>

                    <div className="flex items-center space-x-2">
                      <Link href={`/asset/${asset.slug}`}>
                        <Button
                          variant="ghost"
                          size="sm"
                          className="text-muted-foreground hover:text-foreground"
                        >
                          <Eye className="w-4 h-4 mr-1" />
                          View
                        </Button>
                      </Link>

                      <CollapsibleTrigger asChild>
                        <Button variant="outline" size="sm">
                          <ChevronDown
                            className={`w-4 h-4 transition-transform ${
                              expandedAssets.has(asset.id) ? "rotate-180" : ""
                            }`}
                          />
                        </Button>
                      </CollapsibleTrigger>
                    </div>
                  </div>

                  {/* Dashboard-Style Expandable Details */}
                  <CollapsibleContent className="mt-4">
                    <div className="pt-4 border-t border-border/30">
                      {/* Dashboard Grid */}
                      <div className="grid grid-cols-2 gap-4 mb-4">
                        {/* Creator Card */}
                        <div className="bg-muted/30 rounded-lg p-3">
                          <div className="flex items-center space-x-2 mb-2">
                            <UserPlus className="w-4 h-4 text-primary" />
                            <span className="text-xs font-medium text-muted-foreground uppercase tracking-wide">
                              Creator
                            </span>
                          </div>
                          <div className="flex items-center space-x-2">
                            <Image
                              src={asset.creator.avatar || "/placeholder.svg"}
                              alt={asset.creator.name}
                              width={24}
                              height={24}
                              className="w-6 h-6 rounded-full object-cover"
                            />
                            <div className="flex-1 min-w-0">
                              <p className="text-sm font-medium text-foreground truncate">
                                {asset.creator.name}
                              </p>
                              <p className="text-xs text-muted-foreground truncate">
                                {asset.creator.username}
                              </p>
                            </div>
                          </div>
                        </div>

                        {/* Protection Status */}
                        <div className="bg-muted/30 rounded-lg p-3">
                          <div className="flex items-center space-x-2 mb-2">
                            <Shield className="w-4 h-4 text-green-500" />
                            <span className="text-xs font-medium text-muted-foreground uppercase tracking-wide">
                              Proof of Ownership
                            </span>
                          </div>
                          <div>
                            <p className="text-sm font-medium text-foreground">
                              {asset.protectionStatus} v{asset.ipVersion}
                            </p>

                          </div>
                        </div>

                        {/* Network Info */}
                        <div className="bg-muted/30 rounded-lg p-3">
                          <div className="flex items-center space-x-2 mb-2">
                            <Network className="w-4 h-4 text-blue-500" />
                            <span className="text-xs font-medium text-muted-foreground uppercase tracking-wide">
                              Network
                            </span>
                          </div>
                          <div>
                            <p className="text-sm font-medium text-foreground">
                              {asset.blockchain}
                            </p>
                            <p className="text-xs text-muted-foreground font-mono">
                              #{asset.tokenId || asset.id}
                            </p>
                          </div>
                        </div>

                        {/* Registration */}
                        <div className="bg-muted/30 rounded-lg p-3">
                          <div className="flex items-center space-x-2 mb-2">
                            <Calendar className="w-4 h-4 text-purple-500" />
                            <span className="text-xs font-medium text-muted-foreground uppercase tracking-wide">
                              Registered
                            </span>
                          </div>
                          <div>
                            <p className="text-sm font-medium text-foreground">
                              {asset.registrationDate}
                            </p>
                            <p className="text-xs text-muted-foreground">
                              {asset.protectionDuration}
                            </p>
                          </div>
                        </div>
                      </div>

                      {/* License Permissions - Compact */}
                      <div className="bg-muted/30 rounded-lg p-3 mb-4">
                        <div className="flex items-center space-x-2 mb-3">
                          <Award className="w-4 h-4 text-orange-500" />
                          <span className="text-xs font-medium text-muted-foreground uppercase tracking-wide">
                            Licensing {asset.licenseType}
                          </span>
                        </div>
                        <div className="grid grid-cols-3 gap-3">
                          <div className="text-center">
                            <div className="flex justify-center mb-1">
                              {asset.commercialUse ? (
                                <CheckCircle className="w-4 h-4 text-green-500" />
                              ) : (
                                <XCircle className="w-4 h-4 text-red-500" />
                              )}
                            </div>
                            <p className="text-xs font-medium text-foreground">
                              Commercial
                            </p>
                          </div>
                          <div className="text-center">
                            <div className="flex justify-center mb-1">
                              {asset.modifications ? (
                                <CheckCircle className="w-4 h-4 text-green-500" />
                              ) : (
                                <XCircle className="w-4 h-4 text-red-500" />
                              )}
                            </div>
                            <p className="text-xs font-medium text-foreground">
                              Modify
                            </p>
                          </div>
                          <div className="text-center">
                            <div className="flex justify-center mb-1">
                              {asset.attribution ? (
                                <CheckCircle className="w-4 h-4 text-green-500" />
                              ) : (
                                <XCircle className="w-4 h-4 text-red-500" />
                              )}
                            </div>
                            <p className="text-xs font-medium text-foreground">
                              Attribution
                            </p>
                          </div>
                        </div>
                      </div>

                      {/* Tags - Compact */}
                      <div className="bg-muted/30 rounded-lg p-3">
                        <div className="flex items-center space-x-2 mb-2">
                          <Hash className="w-4 h-4 text-cyan-500" />
                          <span className="text-xs font-medium text-muted-foreground uppercase tracking-wide">
                            Tags
                          </span>
                        </div>
                        <div className="flex flex-wrap gap-1">
                          {asset.tags && asset.tags.trim() ? (
                            asset.tags.split(", ").map((tag: string) => (
                              <Badge
                                key={tag}
                                variant="secondary"
                                className="text-xs px-2 py-0.5"
                              >
                                {tag}
                              </Badge>
                            ))
                          ) : (
                            <span className="text-xs text-muted-foreground">No tags</span>
                          )}
                        </div>
                      </div>
                    </div>
                  </CollapsibleContent>
                </CardContent>
              </Collapsible>
            </Card>
          ))}

          {/* Loading skeletons for more assets */}
          {isLoadingMore && (
            <div className="space-y-6">
              {[...Array(3)].map((_, i) => (
                <Card
                  key={`skeleton-${i}`}
                  className="overflow-hidden border-border/50 bg-card"
                >
                  <div className="animate-pulse">
                    <div className="h-64 bg-muted"></div>
                    <CardContent className="p-4">
                      <div className="flex items-center space-x-3 mb-4">
                        <div className="w-8 h-8 bg-muted rounded-full"></div>
                        <div className="flex-1">
                          <div className="h-4 bg-muted rounded w-32 mb-2"></div>
                          <div className="h-3 bg-muted rounded w-20"></div>
                        </div>
                      </div>
                      <div className="h-6 bg-muted rounded w-3/4 mb-3"></div>
                      <div className="h-4 bg-muted rounded w-full mb-2"></div>
                      <div className="h-4 bg-muted rounded w-2/3"></div>
                    </CardContent>
                  </div>
                </Card>
              ))}
            </div>
          )}

          {/* Infinite scroll trigger */}
          <div ref={scrollTriggerRef} className="h-1" />

          {/* End of results */}
          {!hasMore && assets.length > 0 && (
            <div className="text-center py-8">
              <p className="text-sm text-muted-foreground">
                (for now) you've reached the end of this timline • {totalAssets} assets loaded
              </p>
              <Link href="/create">
                <Button variant="outline" size="sm" className="mt-4">
                  <Sparkles className="w-4 h-4 mr-2" />
                  Create New
                </Button>
              </Link>
            </div>
          )}
        </div>
      )}

      {/* Report Asset Dialog */}
      {reportAsset && (
        <ReportAssetDialog
          open={!!reportAsset}
          assetId={reportAsset.id}
          contentId={reportAsset.id}
          contentName={reportAsset.title}
          onOpenChange={(open: boolean) => {
            if (!open) setReportAsset(null);
          }}
        />
      )}

    </div>
  );
}<|MERGE_RESOLUTION|>--- conflicted
+++ resolved
@@ -47,9 +47,7 @@
   DropdownMenuSeparator,
   DropdownMenuTrigger,
 } from "@/src/components/ui/dropdown-menu";
-import { ReportContentDialog } from "@/src/components/report-content-dialog";
-
-import { ReportAssetDialog } from "@/src/components/report-asset-dialog"
+import { ReportContentDialog } from "@/src/components/report-content-dialog"
 
 const getLicenseColor = (licenseType: string) => {
   switch (licenseType) {
@@ -83,8 +81,6 @@
   const [filters, setFilters] = useState<FilterState>(defaultFilters);
   const [expandedAssets, setExpandedAssets] = useState<Set<string>>(new Set());
 
-  // Add state to track which asset is being reported
-  const [reportAsset, setReportAsset] = useState<any | null>(null);
 
   const {
     assets,
@@ -484,21 +480,13 @@
                       </DropdownMenuTrigger>
                       <DropdownMenuContent align="end">
 
-                        <DropdownMenuItem onClick={() => handleShare(asset)}>
+                        <DropdownMenuItem className="cursor-pointer" onClick={() => handleShare(asset)}>
                           <Copy className="w-4 h-4 mr-2" />
                           Copy Link
                         </DropdownMenuItem>
                        
                         <DropdownMenuSeparator />
 
-                        <DropdownMenuItem
-                          onClick={() => setReportAsset(asset)}
-                          className="text-red-600 focus:text-red-600"
-                        >
-                          Report Asset
-                        </DropdownMenuItem>
-<<<<<<< HEAD
-                        <DropdownMenuSeparator />
                         <ReportContentDialog
                           contentType="asset"
                           contentId={asset.id}
@@ -507,16 +495,14 @@
                           contentImage={asset.mediaUrl}
                         >
                           <DropdownMenuItem
-                            className="text-destructive focus:text-destructive"
+                            className="text-destructive focus:text-destructive cursor-pointer"
                             onSelect={(e) => e.preventDefault()}
                           >
                             <Flag className="w-4 h-4 mr-2" />
-                            Report Content
+                            Report Asset
                           </DropdownMenuItem>
                         </ReportContentDialog>
-=======
-
->>>>>>> 88bda33a
+
                       </DropdownMenuContent>
                     </DropdownMenu>
                   </div>
@@ -791,18 +777,6 @@
         </div>
       )}
 
-      {/* Report Asset Dialog */}
-      {reportAsset && (
-        <ReportAssetDialog
-          open={!!reportAsset}
-          assetId={reportAsset.id}
-          contentId={reportAsset.id}
-          contentName={reportAsset.title}
-          onOpenChange={(open: boolean) => {
-            if (!open) setReportAsset(null);
-          }}
-        />
-      )}
 
     </div>
   );

export interface AssetIP {
  id: string;
  slug: string;
  title: string;
  author: string;
  description: string;
  type: string;
  template: string;
  collection: string;
  collectionSlug?: string;
  tags: string;
  mediaUrl: string;
  externalUrl: string;
  licenseType: string;
  licenseDetails: string;
  ipVersion: string;
  commercialUse: boolean;
  modifications: boolean;
  attribution: boolean;
  registrationDate: string;
  protectionStatus: string;
  protectionScope: string;
  protectionDuration: string;
  // Additional metadata
  creator: {
    id: string;
    username: string;
    name: string;
    avatar: string;
    verified: boolean;
    wallet: string;
    bio?: string;
    followers?: number;
    following?: number;
    assets?: number;
  };
  timestamp: string;
  attributes?: Array<{ trait_type: string; value: string }>;
  blockchain: string;
  contractAddress?: string;
  tokenId?: string;
  metadataUri?: string;
  fileSize?: string;
  fileDimensions?: string;
  fileFormat?: string;
}

export interface Collection {
  id: string;
  slug: string;
  name: string;
  description: string;
  coverImage: string;
  bannerImage?: string;
  creator: {
<<<<<<< HEAD
    id: string
    username: string
    name: string
    avatar: string
    verified: boolean
    wallet: string
  }
  assets: number
  views?: number
  likes?: number
  floorPrice?: string
  totalVolume?: string
  createdAt: string
  updatedAt: string
  category: string
  tags: string
  isPublic: boolean
  isFeatured: boolean
  blockchain: string
  contractAddress?: string
  // IPFS/contract metadata fields
  externalUrl?: string
  sellerFeeBasisPoints?: number
  feeRecipient?: string
  attributes?: Array<{ trait_type: string; value: string }>
  type?: string
  visibility?: string
  requireApproval?: boolean
=======
    id: string;
    username: string;
    name: string;
    avatar: string;
    verified: boolean;
    wallet: string;
  };
  assets: number;
  views?: number;
  likes?: number;
  floorPrice?: string;
  totalVolume?: string;
  createdAt: string;
  updatedAt: string;
  category: string;
  tags: string;
  isPublic: boolean;
  isFeatured: boolean;
  blockchain: string;
  contractAddress?: string;
>>>>>>> 815cdf98
}

export interface Creator {
  id: string;
  username: string;
  name: string;
  avatar: string;
  banner?: string;
  verified: boolean;
  wallet: string;
  bio: string;
  location?: string;
  website?: string;
  twitter?: string;
  instagram?: string;
  followers: number;
  following: number;
  assets: number;
  collections?: number;
  joined: string;
  specialties?: string[];
  achievements?: string[];
}

export interface Activity {
  id: string;
  type:
    | "mint"
    | "transfer_in"
    | "transfer_out"
    | "sale"
    | "license"
    | "update"
    | "collection_create"
    | "collection_add";
  title: string;
  description: string;
  timestamp: string;
  network: string;
  status: "completed" | "pending" | "failed";
  value?: string;
  txHash?: string;
  assetId?: string;
  collectionId?: string;
  fromAddress?: string;
  toAddress?: string;
}

export interface TokenBalance {
  contractAddress: string;
  symbol: string;
  name: string;
  balance: string;
  decimals: number;
  balanceFormatted: string;
  type: "ERC20";
}

export interface TokenBalanceERC721 {
  contractAddress: string;
  nftBalance: number | any;
  newNftBalance: any;
  type: "ERC721";
}

export interface NFTAsset {
  contractAddress: string;
  tokenId: string;
  tokenURI?: string;
  metadata?: {
    name?: string;
    description?: string;
    image?: string;
    attributes?: Array<{ trait_type: string; value: string }>;
  };
  type: "ERC721";
}

export interface WalletAssets {
  tokens: TokenBalance[];
  nfts: NFTAsset[];
  totalValueUSD?: number;
}

export interface Metadata {
  name: string;
  description: string;
  external_url: string;
  image: string;
  attributes: Attribute[];
}

export interface Attribute {
  trait_type: string;
  value?: boolean | number | string;
}

export interface IPortfolioReturnType {
  data: IPortfolioReturnTypeObj[] | null;
  meta: any;
}

export interface IPortfolioReturnTypeObj {
  contractAddress: string;
  tokenId: string;
  tokenURI: string;
  metadata: Metadata;
  type: string;
}

export interface AssetData {
  // Essential fields
  title: string;
  description: string;
  mediaUrl: string;
  externalUrl: string;

  // Advanced fields with defaults
  type: string;
  tags: string[];
  author: string;
  collection: string;
  licenseType: string;
  licenseDetails: string;
  ipVersion: string;
  commercialUse: boolean;
  modifications: boolean;
  attribution: boolean;
  registrationDate: string;
  protectionStatus: string;
  protectionScope: string;
  protectionDuration: string;
}<|MERGE_RESOLUTION|>--- conflicted
+++ resolved
@@ -53,36 +53,6 @@
   coverImage: string;
   bannerImage?: string;
   creator: {
-<<<<<<< HEAD
-    id: string
-    username: string
-    name: string
-    avatar: string
-    verified: boolean
-    wallet: string
-  }
-  assets: number
-  views?: number
-  likes?: number
-  floorPrice?: string
-  totalVolume?: string
-  createdAt: string
-  updatedAt: string
-  category: string
-  tags: string
-  isPublic: boolean
-  isFeatured: boolean
-  blockchain: string
-  contractAddress?: string
-  // IPFS/contract metadata fields
-  externalUrl?: string
-  sellerFeeBasisPoints?: number
-  feeRecipient?: string
-  attributes?: Array<{ trait_type: string; value: string }>
-  type?: string
-  visibility?: string
-  requireApproval?: boolean
-=======
     id: string;
     username: string;
     name: string;
@@ -103,7 +73,14 @@
   isFeatured: boolean;
   blockchain: string;
   contractAddress?: string;
->>>>>>> 815cdf98
+  // IPFS/contract metadata fields
+  externalUrl?: string
+  sellerFeeBasisPoints?: number
+  feeRecipient?: string
+  attributes?: Array<{ trait_type: string; value: string }>
+  type?: string
+  visibility?: string
+  requireApproval?: boolean
 }
 
 export interface Creator {

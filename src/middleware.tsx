--- conflicted
+++ resolved
@@ -1,16 +1,9 @@
 import { clerkMiddleware, createRouteMatcher, clerkClient } from "@clerk/nextjs/server";
 import { NextResponse } from "next/server";
 
-<<<<<<< HEAD
-const isPublicRoute = createRouteMatcher([
-  "/", 
-  "/onboarding"
-])
-=======
 const isPublicRoute = createRouteMatcher(["/", "/asset(.*)", "/news(.*)", "/onboarding"])
 
 
->>>>>>> 88bda33a
 
 export default clerkMiddleware(async (auth, req) => {
   const { userId, redirectToSignIn } = await auth();
